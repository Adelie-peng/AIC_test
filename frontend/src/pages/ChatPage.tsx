--- conflicted
+++ resolved
@@ -1,19 +1,16 @@
 import { useState, useRef, useEffect, useCallback } from "react";
-<<<<<<< HEAD
 import { 
   Home, Image, Heart, User, Send, Phone, Settings, Mic, Camera, Volume2, 
   Search, Calendar, CheckSquare, Plus, X, Clock, Tag, Flag, ChevronDown, 
   ChevronRight, Loader2, RefreshCw 
 } from "lucide-react";
 import todoistAPI from '../config/api';
-=======
 import { Avatar } from "@/components/ui/avatar";
 import { Button } from "@/components/ui/button";
 import { Textarea } from "@/components/ui/textarea";
 import { Link, useNavigate, useSearchParams } from "react-router-dom";
 import { Home, Image as ImageIcon, Heart, User, Send, Phone, Settings, Mic, Camera, Volume2 } from "lucide-react";
 import { toast } from "sonner";
->>>>>>> c879357e
 
 interface Message {
   id: string;
@@ -25,7 +22,6 @@
   messageType?: "chat" | "search" | "schedule" | "todoist";
 }
 
-<<<<<<< HEAD
 interface TodoistTask {
   id: string;
   content: string;
@@ -501,7 +497,6 @@
       messageType: "chat"
     },
   ]);
-=======
 interface ChatState {
   userMbti: string;
   relationshipType: string;
@@ -527,14 +522,12 @@
     text: "안녕, 만나서 반가워! 나는 너의 AI 친구야. 어떻게 지내고 있어?",
     time: new Date().toLocaleTimeString('ko-KR', { hour: 'numeric', minute: '2-digit', hour12: true }),
   }]);
->>>>>>> c879357e
   
   const [inputMessage, setInputMessage] = useState("");
   const [showTodoistPanel, setShowTodoistPanel] = useState(false);
   const [isSearchMode, setIsSearchMode] = useState(false);
   const [isCapturing, setIsCapturing] = useState(false);
   const [showCameraPreview, setShowCameraPreview] = useState(false);
-<<<<<<< HEAD
   const [cameraStreamUrl, setCameraStreamUrl] = useState("");
   const [toast, setToast] = useState({ show: false, message: "", type: "info" });
   const [processedEventsTimeline, setProcessedEventsTimeline] = useState<ProcessedEvent[]>([]);
@@ -600,11 +593,323 @@
     messagesEndRef.current?.scrollIntoView({ behavior: "smooth" });
   };
   
-=======
+  useEffect(() => {
+    scrollToBottom();
+  }, [messages]);
+  
+  const isSearchQuery = (text: string): boolean => {
+    const searchKeywords = [
+      '검색', '찾아', '알아봐', '정보', '뭐야', '무엇', '어떻게',
+      'search', 'find', 'look up', '조사', '확인해', '알려줘',
+      '최신', '뉴스', '현재', '트렌드', '동향'
+    ];
+    
+    return searchKeywords.some(keyword => text.toLowerCase().includes(keyword));
+  };
+
+  // Camera functions
+  const startCamera = async () => {
+    try {
+      setIsCapturing(true);
+      showToast('카메라 준비 중...', 'info');
+      
+      const response = await fetch(`http://localhost:8182/api/camera/start`, {
+        method: 'POST',
+        headers: {
+          'Content-Type': 'application/json',
+        },
+      });
+      
+      if (!response.ok) {
+        throw new Error('카메라 시작 요청 실패');
+      }
+      
+      setCameraStreamUrl(`http://localhost:8182/api/camera/stream`);
+      setShowCameraPreview(true);
+      
+    } catch (error) {
+      console.error('카메라 접근 오류:', error);
+      showToast('카메라에 접근할 수 없습니다.', 'error');
+      setIsCapturing(false);
+      setShowCameraPreview(false);
+    }
+  };
+  
+  const stopCamera = async () => {
+    try {
+      await fetch(`http://localhost:8182/api/camera/stop`, {
+        method: 'POST',
+        headers: {
+          'Content-Type': 'application/json',
+        },
+      });
+      
+      setShowCameraPreview(false);
+      setCameraStreamUrl("");
+      setIsCapturing(false);
+      
+    } catch (error) {
+      console.error('카메라 중지 오류:', error);
+      showToast('카메라를 중지할 수 없습니다.', 'error');
+    }
+  };
+  
+  const capturePhoto = async () => {
+    try {
+      const response = await fetch(`http://localhost:8182/api/camera/capture`, {
+        method: 'POST',
+        headers: {
+          'Content-Type': 'application/json',
+        },
+      });
+      
+      if (!response.ok) {
+        throw new Error('사진 촬영 요청 실패');
+      }
+      
+      const data = await response.json();
+      
+      if (data.success) {
+        const userMessage: Message = {
+          id: Date.now().toString(),
+          sender: 'user',
+          text: "[사진을 전송했습니다]",
+          time: new Date().toLocaleTimeString('ko-KR', { hour: 'numeric', minute: '2-digit', hour12: true }),
+          image: data.image,
+          messageType: "chat"
+        };
+        
+        setMessages(prev => [...prev, userMessage]);
+        
+        setTimeout(() => {
+          const aiMessage: Message = {
+            id: (Date.now() + 1).toString(),
+            sender: 'ai',
+            text: `사진 분석 결과: ${data.emotion} 감정이 감지되었습니다.`,
+            time: new Date().toLocaleTimeString('ko-KR', { hour: 'numeric', minute: '2-digit', hour12: true }),
+            messageType: "chat"
+          };
+          setMessages(prev => [...prev, aiMessage]);
+        }, 1000);
+        
+        await stopCamera();
+      } else {
+        showToast(data.message || '사진 촬영에 실패했습니다.', 'error');
+      }
+    } catch (error) {
+      console.error('사진 촬영 오류:', error);
+      showToast('사진 촬영에 실패했습니다.', 'error');
+    }
+  };
+
+  const handleSearchWithLangGraph = useCallback(
+    (query: string) => {
+      setProcessedEventsTimeline([]);
+      
+      let initial_search_query_count = 0;
+      let max_research_loops = 0;
+      switch (searchEffort) {
+        case "low":
+          initial_search_query_count = 1;
+          max_research_loops = 1;
+          break;
+        case "medium":
+          initial_search_query_count = 3;
+          max_research_loops = 3;
+          break;
+        case "high":
+          initial_search_query_count = 5;
+          max_research_loops = 10;
+          break;
+      }
+
+      const searchMessages: SearchStreamMessage[] = [
+        {
+          type: "human",
+          content: query,
+          id: Date.now().toString(),
+        },
+      ];
+      
+      searchStream.submit({
+        messages: searchMessages,
+        initial_search_query_count: initial_search_query_count,
+        max_research_loops: max_research_loops,
+        reasoning_model: "gpt-4",
+      });
+    },
+    [searchStream, searchEffort]
+  );
+
+  const handleSendMessage = async (messageText?: string, messageType?: "todoist") => {
+    const textToSend = messageText || inputMessage;
+    if (!textToSend.trim()) return;
+    
+    // 메시지 타입 결정
+    let type: "chat" | "search" | "schedule" | "todoist" = messageType || "chat";
+    
+    if (!messageType) {
+      const scheduleKeywords = [
+        '일정', '약속', '미팅', '회의', '언제', '몇시', 
+        '스케줄', '만나', '예약', '취소', '팀 회의', '팀회의',
+        'todoist', '할일', '태스크', 'task'
+      ];
+      
+      const isScheduleRelated = scheduleKeywords.some(keyword => textToSend.includes(keyword));
+      const isSearch = isSearchMode || isSearchQuery(textToSend);
+      
+      if (isScheduleRelated) {
+        type = "schedule";
+      } else if (isSearch) {
+        type = "search";
+      }
+    }
+    
+    // 사용자 메시지 추가
+    const userMessage: Message = {
+      id: Date.now().toString(),
+      sender: "user",
+      text: textToSend,
+      time: new Date().toLocaleTimeString('ko-KR', { hour: 'numeric', minute: '2-digit', hour12: true }),
+      messageType: type
+    };
+    
+    setMessages(prev => [...prev, userMessage]);
+    if (!messageText) {
+      setInputMessage("");
+    }
+
+    // Handle different message types
+    if (type === "search") {
+      const searchingMessage: Message = {
+        id: (Date.now() + 0.5).toString(),
+        sender: "ai",
+        text: "🔍 검색 중입니다... 잠시만 기다려주세요.",
+        time: new Date().toLocaleTimeString('ko-KR', { hour: 'numeric', minute: '2-digit', hour12: true }),
+        messageType: "search"
+      };
+      setMessages(prev => [...prev, searchingMessage]);
+
+      try {
+        handleSearchWithLangGraph(textToSend);
+        
+        const checkSearchResults = setInterval(() => {
+          if (searchStream.messages && searchStream.messages.length > 0) {
+            const lastMessage = searchStream.messages[searchStream.messages.length - 1];
+            if (lastMessage.type === "ai" && lastMessage.content) {
+              setMessages(prev => prev.filter(msg => msg.id !== (Date.now() + 0.5).toString()));
+              
+              const aiMessage: Message = {
+                id: (Date.now() + 1).toString(),
+                sender: "ai",
+                text: lastMessage.content,
+                time: new Date().toLocaleTimeString('ko-KR', { hour: 'numeric', minute: '2-digit', hour12: true }),
+                messageType: "search"
+              };
+              
+              setMessages(prev => [...prev, aiMessage]);
+              clearInterval(checkSearchResults);
+            }
+          }
+        }, 500);
+        
+        setTimeout(() => clearInterval(checkSearchResults), 30000);
+      } catch (error) {
+        console.error('Search error:', error);
+        
+        setMessages(prev => prev.filter(msg => msg.id !== (Date.now() + 0.5).toString()));
+        
+        const errorMessage: Message = {
+          id: (Date.now() + 1).toString(),
+          sender: "ai",
+          text: "죄송합니다. 검색 중 오류가 발생했습니다.",
+          time: new Date().toLocaleTimeString('ko-KR', { hour: 'numeric', minute: '2-digit', hour12: true }),
+          messageType: "search"
+        };
+        
+        setMessages(prev => [...prev, errorMessage]);
+      }
+    } else {
+      // Handle other message types
+      setTimeout(() => {
+        let responseText = "";
+        
+        if (type === "todoist") {
+          responseText = textToSend.includes("완료") 
+            ? "수고했어! 오늘도 할 일을 잘 마무리하고 있구나! 👏" 
+            : "좋아! Todoist에 잘 추가했어. 화이팅! 💪";
+        } else if (type === "schedule") {
+          responseText = "일정 관리는 상단의 녹색 캘린더 아이콘을 클릭해서 Todoist로 관리할 수 있어요! 📅";
+        } else {
+          const responses = [
+            "그렇구나! 더 자세히 이야기해줄래? 🤔",
+            "흥미로운 이야기네! 어떤 기분이야? 😊",
+            "응, 나도 그렇게 생각해! 💭",
+            "오늘 하루는 어땠어? 특별한 일이 있었니? 🌟"
+          ];
+          responseText = responses[Math.floor(Math.random() * responses.length)];
+        }
+        
+        const aiMessage: Message = {
+          id: (Date.now() + 1).toString(),
+          sender: "ai",
+          text: responseText,
+          time: new Date().toLocaleTimeString('ko-KR', { hour: 'numeric', minute: '2-digit', hour12: true }),
+          messageType: type
+        };
+        
+        setMessages(prev => [...prev, aiMessage]);
+      }, 1000);
+    }
+    
+    setIsSearchMode(false);
+  };
+  
+  return (
+    <div className="flex h-screen bg-gray-50">
+      {/* Toast Notification */}
+      {toast.show && (
+        <div className={`fixed top-4 right-4 p-4 rounded-lg shadow-lg z-50 ${
+          toast.type === 'error' ? 'bg-red-500' : 
+          toast.type === 'success' ? 'bg-green-500' : 'bg-blue-500'
+        } text-white`}>
+          {toast.message}
+        </div>
+      )}
+
+      {/* Search Activity Panel */}
+      {isSearchMode && processedEventsTimeline.length > 0 && (
+        <div className="fixed top-16 right-4 w-80 bg-white shadow-lg rounded-lg p-4 z-40 max-h-64 overflow-y-auto">
+          <h3 className="font-medium text-sm mb-2">검색 활동</h3>
+          <div className="space-y-2">
+            {processedEventsTimeline.map((event, index) => (
+              <div key={index} className="text-xs">
+                <div className="font-medium text-gray-700">{event.title}</div>
+                <div className="text-gray-500">{event.data}</div>
+              </div>
+            ))}
+          </div>
+        </div>
+      )}
+
+      {/* Todoist Panel */}
+      {showTodoistPanel && (
+        <TodoistPanel 
+          onClose={() => setShowTodoistPanel(false)}
+          onSendMessage={handleSendMessage}
+        />
+      )}
+
+      {/* Camera Preview */}
+      {showCameraPreview && (
+        <div className="fixed inset-0 bg-black bg-opacity-75 flex items-center justify-center z-50">
+          <div className="bg-white p-4 rounded-lg max-w-md w-full">
+            <div className="text-center mb-4">
+              <h3 className="text-lg font-medium">카메라 미리보기</h3>
+              <p className="text-sm text-gray-500">원하는 각도에서 사진을 촬영하세요</p>
   const messagesEndRef = useRef<HTMLDivElement>(null);
 
   // URL 파라미터 처리
->>>>>>> c879357e
   useEffect(() => {
     const params = {
       userMbti: searchParams.get('user_mbti') || "ENFP", // 기본값 추가
@@ -637,32 +942,11 @@
   useEffect(() => {
     messagesEndRef.current?.scrollIntoView({ behavior: "smooth" });
   }, [messages]);
-<<<<<<< HEAD
-  
-  const isSearchQuery = (text: string): boolean => {
-    const searchKeywords = [
-      '검색', '찾아', '알아봐', '정보', '뭐야', '무엇', '어떻게',
-      'search', 'find', 'look up', '조사', '확인해', '알려줘',
-      '최신', '뉴스', '현재', '트렌드', '동향'
-    ];
-    
-    return searchKeywords.some(keyword => text.toLowerCase().includes(keyword));
-  };
-
-  // Camera functions
-  const startCamera = async () => {
-    try {
-      setIsCapturing(true);
-      showToast('카메라 준비 중...', 'info');
-      
-      const response = await fetch(`http://localhost:8182/api/camera/start`, {
-=======
 
   // API 호출 헬퍼 함수
   const apiCall = useCallback(async (endpoint: string, data?: any) => {
     try {
       const response = await fetch(`${import.meta.env.VITE_API_URL}${endpoint}`, {
->>>>>>> c879357e
         method: 'POST',
         headers: { 'Content-Type': 'application/json' },
         ...(data && { body: JSON.stringify(data) })
@@ -673,21 +957,10 @@
         throw new Error(error.detail || `요청 실패: ${endpoint}`);
       }
       
-<<<<<<< HEAD
-      setCameraStreamUrl(`http://localhost:8182/api/camera/stream`);
-      setShowCameraPreview(true);
-      
-    } catch (error) {
-      console.error('카메라 접근 오류:', error);
-      showToast('카메라에 접근할 수 없습니다.', 'error');
-      setIsCapturing(false);
-      setShowCameraPreview(false);
-=======
       return await response.json();
     } catch (error) {
       console.error(`API 호출 실패 (${endpoint}):`, error);
       throw error;
->>>>>>> c879357e
     }
   }, []);
 
@@ -707,17 +980,6 @@
   const addSplitMessages = useCallback((response: string, sender: "user" | "ai", delay: number = 1000) => {
     const parts = response.split('[분할]').map(part => part.trim()).filter(part => part.length > 0);
   
-<<<<<<< HEAD
-  const stopCamera = async () => {
-    try {
-      await fetch(`http://localhost:8182/api/camera/stop`, {
-        method: 'POST',
-        headers: {
-          'Content-Type': 'application/json',
-        },
-      });
-      
-=======
     parts.forEach((part, index) => {
       setTimeout(() => {
         addMessage(part, sender);
@@ -729,42 +991,8 @@
   const toggleCamera = useCallback(async () => {
     if (isCapturing) {
       await apiCall('/api/camera/stop');
->>>>>>> c879357e
       setShowCameraPreview(false);
       setIsCapturing(false);
-<<<<<<< HEAD
-      
-    } catch (error) {
-      console.error('카메라 중지 오류:', error);
-      showToast('카메라를 중지할 수 없습니다.', 'error');
-    }
-  };
-  
-  const capturePhoto = async () => {
-    try {
-      const response = await fetch(`http://localhost:8182/api/camera/capture`, {
-        method: 'POST',
-        headers: {
-          'Content-Type': 'application/json',
-        },
-      });
-      
-      if (!response.ok) {
-        throw new Error('사진 촬영 요청 실패');
-      }
-      
-      const data = await response.json();
-      
-      if (data.success) {
-        const userMessage: Message = {
-          id: Date.now().toString(),
-          sender: 'user',
-          text: "[사진을 전송했습니다]",
-          time: new Date().toLocaleTimeString('ko-KR', { hour: 'numeric', minute: '2-digit', hour12: true }),
-          image: data.image,
-          messageType: "chat"
-        };
-=======
     } else {
       setIsCapturing(true);
       toast.info('카메라 준비 중...');
@@ -780,273 +1008,11 @@
       
       if (data.success) {
         addMessage("[사진을 전송했습니다]", "user", { image: data.image });
->>>>>>> c879357e
         
         if (data.emotion) {
           setChatState(prev => ({ ...prev, currentEmotion: data.emotion }));
         }
         
-<<<<<<< HEAD
-        setTimeout(() => {
-          const aiMessage: Message = {
-            id: (Date.now() + 1).toString(),
-            sender: 'ai',
-            text: `사진 분석 결과: ${data.emotion} 감정이 감지되었습니다.`,
-            time: new Date().toLocaleTimeString('ko-KR', { hour: 'numeric', minute: '2-digit', hour12: true }),
-            messageType: "chat"
-          };
-          setMessages(prev => [...prev, aiMessage]);
-        }, 1000);
-        
-        await stopCamera();
-      } else {
-        showToast(data.message || '사진 촬영에 실패했습니다.', 'error');
-      }
-    } catch (error) {
-      console.error('사진 촬영 오류:', error);
-      showToast('사진 촬영에 실패했습니다.', 'error');
-    }
-  };
-
-  const handleSearchWithLangGraph = useCallback(
-    (query: string) => {
-      setProcessedEventsTimeline([]);
-      
-      let initial_search_query_count = 0;
-      let max_research_loops = 0;
-      switch (searchEffort) {
-        case "low":
-          initial_search_query_count = 1;
-          max_research_loops = 1;
-          break;
-        case "medium":
-          initial_search_query_count = 3;
-          max_research_loops = 3;
-          break;
-        case "high":
-          initial_search_query_count = 5;
-          max_research_loops = 10;
-          break;
-      }
-
-      const searchMessages: SearchStreamMessage[] = [
-        {
-          type: "human",
-          content: query,
-          id: Date.now().toString(),
-        },
-      ];
-      
-      searchStream.submit({
-        messages: searchMessages,
-        initial_search_query_count: initial_search_query_count,
-        max_research_loops: max_research_loops,
-        reasoning_model: "gpt-4",
-      });
-    },
-    [searchStream, searchEffort]
-  );
-
-  const handleSendMessage = async (messageText?: string, messageType?: "todoist") => {
-    const textToSend = messageText || inputMessage;
-    if (!textToSend.trim()) return;
-    
-    // 메시지 타입 결정
-    let type: "chat" | "search" | "schedule" | "todoist" = messageType || "chat";
-    
-    if (!messageType) {
-      const scheduleKeywords = [
-        '일정', '약속', '미팅', '회의', '언제', '몇시', 
-        '스케줄', '만나', '예약', '취소', '팀 회의', '팀회의',
-        'todoist', '할일', '태스크', 'task'
-      ];
-      
-      const isScheduleRelated = scheduleKeywords.some(keyword => textToSend.includes(keyword));
-      const isSearch = isSearchMode || isSearchQuery(textToSend);
-      
-      if (isScheduleRelated) {
-        type = "schedule";
-      } else if (isSearch) {
-        type = "search";
-      }
-    }
-    
-    // 사용자 메시지 추가
-    const userMessage: Message = {
-      id: Date.now().toString(),
-      sender: "user",
-      text: textToSend,
-      time: new Date().toLocaleTimeString('ko-KR', { hour: 'numeric', minute: '2-digit', hour12: true }),
-      messageType: type
-    };
-    
-    setMessages(prev => [...prev, userMessage]);
-    if (!messageText) {
-      setInputMessage("");
-    }
-
-    // Handle different message types
-    if (type === "search") {
-      const searchingMessage: Message = {
-        id: (Date.now() + 0.5).toString(),
-        sender: "ai",
-        text: "🔍 검색 중입니다... 잠시만 기다려주세요.",
-        time: new Date().toLocaleTimeString('ko-KR', { hour: 'numeric', minute: '2-digit', hour12: true }),
-        messageType: "search"
-      };
-      setMessages(prev => [...prev, searchingMessage]);
-
-      try {
-        handleSearchWithLangGraph(textToSend);
-        
-        const checkSearchResults = setInterval(() => {
-          if (searchStream.messages && searchStream.messages.length > 0) {
-            const lastMessage = searchStream.messages[searchStream.messages.length - 1];
-            if (lastMessage.type === "ai" && lastMessage.content) {
-              setMessages(prev => prev.filter(msg => msg.id !== (Date.now() + 0.5).toString()));
-              
-              const aiMessage: Message = {
-                id: (Date.now() + 1).toString(),
-                sender: "ai",
-                text: lastMessage.content,
-                time: new Date().toLocaleTimeString('ko-KR', { hour: 'numeric', minute: '2-digit', hour12: true }),
-                messageType: "search"
-              };
-              
-              setMessages(prev => [...prev, aiMessage]);
-              clearInterval(checkSearchResults);
-            }
-          }
-        }, 500);
-        
-        setTimeout(() => clearInterval(checkSearchResults), 30000);
-      } catch (error) {
-        console.error('Search error:', error);
-        
-        setMessages(prev => prev.filter(msg => msg.id !== (Date.now() + 0.5).toString()));
-        
-        const errorMessage: Message = {
-          id: (Date.now() + 1).toString(),
-          sender: "ai",
-          text: "죄송합니다. 검색 중 오류가 발생했습니다.",
-          time: new Date().toLocaleTimeString('ko-KR', { hour: 'numeric', minute: '2-digit', hour12: true }),
-          messageType: "search"
-        };
-        
-        setMessages(prev => [...prev, errorMessage]);
-      }
-    } else {
-      // Handle other message types
-      setTimeout(() => {
-        let responseText = "";
-        
-        if (type === "todoist") {
-          responseText = textToSend.includes("완료") 
-            ? "수고했어! 오늘도 할 일을 잘 마무리하고 있구나! 👏" 
-            : "좋아! Todoist에 잘 추가했어. 화이팅! 💪";
-        } else if (type === "schedule") {
-          responseText = "일정 관리는 상단의 녹색 캘린더 아이콘을 클릭해서 Todoist로 관리할 수 있어요! 📅";
-        } else {
-          const responses = [
-            "그렇구나! 더 자세히 이야기해줄래? 🤔",
-            "흥미로운 이야기네! 어떤 기분이야? 😊",
-            "응, 나도 그렇게 생각해! 💭",
-            "오늘 하루는 어땠어? 특별한 일이 있었니? 🌟"
-          ];
-          responseText = responses[Math.floor(Math.random() * responses.length)];
-        }
-        
-        const aiMessage: Message = {
-          id: (Date.now() + 1).toString(),
-          sender: "ai",
-          text: responseText,
-          time: new Date().toLocaleTimeString('ko-KR', { hour: 'numeric', minute: '2-digit', hour12: true }),
-          messageType: type
-        };
-        
-        setMessages(prev => [...prev, aiMessage]);
-      }, 1000);
-    }
-    
-    setIsSearchMode(false);
-  };
-  
-  return (
-    <div className="flex h-screen bg-gray-50">
-      {/* Toast Notification */}
-      {toast.show && (
-        <div className={`fixed top-4 right-4 p-4 rounded-lg shadow-lg z-50 ${
-          toast.type === 'error' ? 'bg-red-500' : 
-          toast.type === 'success' ? 'bg-green-500' : 'bg-blue-500'
-        } text-white`}>
-          {toast.message}
-        </div>
-      )}
-
-      {/* Search Activity Panel */}
-      {isSearchMode && processedEventsTimeline.length > 0 && (
-        <div className="fixed top-16 right-4 w-80 bg-white shadow-lg rounded-lg p-4 z-40 max-h-64 overflow-y-auto">
-          <h3 className="font-medium text-sm mb-2">검색 활동</h3>
-          <div className="space-y-2">
-            {processedEventsTimeline.map((event, index) => (
-              <div key={index} className="text-xs">
-                <div className="font-medium text-gray-700">{event.title}</div>
-                <div className="text-gray-500">{event.data}</div>
-              </div>
-            ))}
-          </div>
-        </div>
-      )}
-
-      {/* Todoist Panel */}
-      {showTodoistPanel && (
-        <TodoistPanel 
-          onClose={() => setShowTodoistPanel(false)}
-          onSendMessage={handleSendMessage}
-        />
-      )}
-
-      {/* Camera Preview */}
-      {showCameraPreview && (
-        <div className="fixed inset-0 bg-black bg-opacity-75 flex items-center justify-center z-50">
-          <div className="bg-white p-4 rounded-lg max-w-md w-full">
-            <div className="text-center mb-4">
-              <h3 className="text-lg font-medium">카메라 미리보기</h3>
-              <p className="text-sm text-gray-500">원하는 각도에서 사진을 촬영하세요</p>
-            </div>
-            
-            <div className="relative overflow-hidden rounded-lg mb-4">
-              <img 
-                src={cameraStreamUrl} 
-                alt="카메라 미리보기" 
-                className="w-full h-auto" 
-              />
-            </div>
-            
-            <div className="flex justify-between">
-              <button 
-                onClick={stopCamera}
-                className="px-4 py-2 bg-gray-500 hover:bg-gray-600 text-white rounded-lg"
-              >
-                취소
-              </button>
-              <button 
-                onClick={capturePhoto}
-                className="px-4 py-2 bg-blue-500 hover:bg-blue-600 text-white rounded-lg"
-              >
-                사진 촬영
-              </button>
-            </div>
-          </div>
-        </div>
-      )}
-
-      {/* Left Sidebar */}
-      <div className="w-72 border-r bg-white hidden lg:block">
-        {/* Left sidebar content here */}
-      </div>
-
-=======
         // AI 응답 요청
         const chatData = await apiCall('/api/chat', {
           messages: [
@@ -1138,7 +1104,95 @@
 
   return (
     <div className="flex h-screen bg-gray-100">
->>>>>>> c879357e
+      {/* Main Chat Area */}
+      <div className="flex-1 flex flex-col">
+        {/* Header */}
+        <header className="p-4 border-b bg-white flex items-center justify-between">
+          <div className="flex items-center">
+            <Avatar className="h-10 w-10">
+              <img src="/example_avatar_profile.png" alt="AI Avatar" />
+            </Avatar>
+            <div className="ml-3">
+              <h2 className="font-medium">{chatState.aiName}</h2>
+              <p className="text-xs text-gray-500">활동중 상태</p>
+            </div>
+          </div>
+          <div className="flex items-center space-x-2">
+            {[Phone, Settings].map((Icon, idx) => (
+              <button key={idx} className="p-2 rounded-full hover:bg-gray-100">
+                <Icon className="h-5 w-5 text-gray-500" />
+              </button>
+            ))}
+          </div>
+        </header>
+
+        {/* Messages */}
+        <div className="flex-1 overflow-y-auto p-4 space-y-4">
+          {messages.map(({ id, sender, text, time, image }) => (
+            <div key={id} className={`flex ${sender === "user" ? "justify-end" : "justify-start"}`}>
+              {sender === "ai" && (
+                <Avatar className="h-8 w-8 mr-2 mt-1">
+                  <img src="/example_avatar_profile.png" alt="AI Avatar" />
+                </Avatar>
+              )}
+              <div className={`max-w-[70%] ${sender === "user" ? "bg-blue-500 text-white" : "bg-gray-200 text-gray-800"} rounded-2xl p-3 ${sender === "user" ? "rounded-tr-none" : "rounded-tl-none"}`}>
+                {image && <img src={image} alt="Captured" className="rounded-lg max-w-full mb-2" />}
+                <p>{text}</p>
+                <span className="flex items-center justify-between mt-1 text-xs opacity-70">
+                  {time}
+                  {sender === "ai" && (
+                    <button 
+                      className="ml-2 p-1 hover:bg-gray-300 rounded-full"
+                      onClick={() => playTTS(text)}
+                      aria-label="음성 듣기"
+                    >
+                      <Volume2 className="h-4 w-4 text-gray-500" />
+                    </button>
+                  )}
+                </span>
+              </div>
+            </div>
+          ))}
+          <div ref={messagesEndRef} />
+        </div>
+
+        {/* Camera Preview */}
+        {showCameraPreview && (
+          <div className="fixed inset-0 bg-black bg-opacity-75 flex items-center justify-center z-50">
+            <div className="bg-white p-4 rounded-lg max-w-md w-full">
+              <div className="text-center mb-4">
+                <h3 className="text-lg font-medium">카메라 미리보기</h3>
+                <p className="text-sm text-gray-500">원하는 각도에서 사진을 촬영하세요</p>
+              </div>
+              <img 
+                src={`${import.meta.env.VITE_API_URL}/api/camera/stream`} 
+                alt="카메라 미리보기" 
+                className="w-full h-auto rounded-lg mb-4"
+              />
+            </div>
+            
+            <div className="flex justify-between">
+              <button 
+                onClick={stopCamera}
+                className="px-4 py-2 bg-gray-500 hover:bg-gray-600 text-white rounded-lg"
+              >
+                취소
+              </button>
+              <button 
+                onClick={capturePhoto}
+                className="px-4 py-2 bg-blue-500 hover:bg-blue-600 text-white rounded-lg"
+              >
+                사진 촬영
+              </button>
+            </div>
+          </div>
+        )}
+
+      {/* Left Sidebar */}
+      <div className="w-72 border-r bg-white hidden lg:block">
+        {/* Left sidebar content here */}
+      </div>
+
       {/* Main Chat Area */}
       <div className="flex-1 flex flex-col bg-white">
         {/* Header */}
@@ -1148,7 +1202,6 @@
               <img src="/example_avatar_profile.png" alt="AI Avatar" className="rounded-full" />
             </div>
             <div className="ml-3">
-<<<<<<< HEAD
               <h2 className="font-semibold text-gray-800">미나</h2>
               <p className="text-xs text-gray-500">
                 {isSearchMode ? "검색 모드 🔍" : "활동중 상태"}
@@ -1192,24 +1245,11 @@
             <button className="p-2 rounded-full hover:bg-gray-100">
               <Settings className="h-5 w-5 text-gray-600" />
             </button>
-=======
-              <h2 className="font-medium">{chatState.aiName}</h2>
-              <p className="text-xs text-gray-500">활동중 상태</p>
-            </div>
-          </div>
-          <div className="flex items-center space-x-2">
-            {[Phone, Settings].map((Icon, idx) => (
-              <button key={idx} className="p-2 rounded-full hover:bg-gray-100">
-                <Icon className="h-5 w-5 text-gray-500" />
-              </button>
-            ))}
->>>>>>> c879357e
           </div>
         </header>
 
         {/* Messages Area */}
         <div className="flex-1 overflow-y-auto p-4 space-y-4">
-<<<<<<< HEAD
           {messages.map(message => (
             <div key={message.id} className={`flex ${message.sender === "user" ? "justify-end" : "justify-start"}`}>
               {message.sender === "ai" && (
@@ -1282,30 +1322,10 @@
                       }}
                       aria-label="음성 듣기"
                       tabIndex={0}
-=======
-          {messages.map(({ id, sender, text, time, image }) => (
-            <div key={id} className={`flex ${sender === "user" ? "justify-end" : "justify-start"}`}>
-              {sender === "ai" && (
-                <Avatar className="h-8 w-8 mr-2 mt-1">
-                  <img src="/example_avatar_profile.png" alt="AI Avatar" />
-                </Avatar>
-              )}
-              <div className={`max-w-[70%] ${sender === "user" ? "bg-blue-500 text-white" : "bg-gray-200 text-gray-800"} rounded-2xl p-3 ${sender === "user" ? "rounded-tr-none" : "rounded-tl-none"}`}>
-                {image && <img src={image} alt="Captured" className="rounded-lg max-w-full mb-2" />}
-                <p>{text}</p>
-                <span className="flex items-center justify-between mt-1 text-xs opacity-70">
-                  {time}
-                  {sender === "ai" && (
-                    <button 
-                      className="ml-2 p-1 hover:bg-gray-300 rounded-full"
-                      onClick={() => playTTS(text)}
-                      aria-label="음성 듣기"
->>>>>>> c879357e
                     >
                       <Volume2 className="h-4 w-4 text-gray-500" />
                     </button>
                   )}
-<<<<<<< HEAD
                 </div>
               </div>
             </div>
@@ -1399,93 +1419,6 @@
       {/* Right Sidebar */}
       <div className="w-72 border-l bg-white hidden lg:block">
         {/* Right sidebar content here */}
-=======
-                </span>
-              </div>
-            </div>
-          ))}
-          <div ref={messagesEndRef} />
-        </div>
-
-        {/* Camera Preview */}
-        {showCameraPreview && (
-          <div className="fixed inset-0 bg-black bg-opacity-75 flex items-center justify-center z-50">
-            <div className="bg-white p-4 rounded-lg max-w-md w-full">
-              <div className="text-center mb-4">
-                <h3 className="text-lg font-medium">카메라 미리보기</h3>
-                <p className="text-sm text-gray-500">원하는 각도에서 사진을 촬영하세요</p>
-              </div>
-              <img 
-                src={`${import.meta.env.VITE_API_URL}/api/camera/stream`} 
-                alt="카메라 미리보기" 
-                className="w-full h-auto rounded-lg mb-4"
-              />
-              <div className="flex justify-between">
-                <Button onClick={toggleCamera} className="bg-gray-500 hover:bg-gray-600">
-                  취소
-                </Button>
-                <Button onClick={capturePhoto} className="bg-blue-500 hover:bg-blue-600">
-                  사진 촬영
-                </Button>
-              </div>
-            </div>
-          </div>
-        )}
-
-        {/* Input Section */}
-        <div className="p-4 bg-white border-t">
-          <div className="flex items-center gap-2">
-            <div className="flex-1 flex items-center bg-gray-100 rounded-full pr-2">
-              <Textarea
-                value={inputMessage}
-                onChange={(e) => setInputMessage(e.target.value)}
-                placeholder="메시지를 입력하세요..."
-                className="resize-none min-h-[40px] max-h-24 bg-transparent flex-1 py-2 pl-4 pr-20 focus:outline-none"
-                onKeyDown={(e) => {
-                  if (e.key === "Enter" && !e.shiftKey) {
-                    e.preventDefault();
-                    handleSendMessage();
-                  }
-                }}
-              />
-              <div className="flex items-center gap-1">
-                <button className="p-1 hover:bg-gray-200 rounded-full">
-                  <Mic className="h-5 w-5 text-gray-500" />
-                </button>
-                <button 
-                  className="p-1 hover:bg-gray-200 rounded-full" 
-                  onClick={toggleCamera}
-                  disabled={isCapturing}
-                >
-                  <Camera className="h-5 w-5 text-gray-500" />
-                </button>
-              </div>
-            </div>
-            <Button 
-              onClick={handleSendMessage} 
-              className="shrink-0 h-10 w-10 rounded-full bg-blue-500 hover:bg-blue-600"
-              disabled={!inputMessage.trim()}
-            >
-              <Send className="h-5 w-5 text-white" />
-            </Button>
-          </div>
-        </div>
-
-        {/* Bottom Navigation */}
-        <nav className="py-2 grid grid-cols-4 border-t bg-white">
-          {[
-            { to: "/signup", icon: Home, label: "홈", active: true },
-            { to: "#", icon: ImageIcon, label: "앨범" },
-            { to: "#", icon: Heart, label: "추억" },
-            { to: "/profile", icon: User, label: "프로필" }
-          ].map(({ to, icon: Icon, label, active }) => (
-            <Link key={label} to={to} className="flex flex-col items-center justify-center">
-              <Icon className={`h-6 w-6 ${active ? "text-blue-500" : "text-gray-400"}`} />
-              <span className={`text-[11px] mt-1 ${active ? "text-blue-500" : "text-gray-400"}`}>{label}</span>
-            </Link>
-          ))}
-        </nav>
->>>>>>> c879357e
       </div>
     </div>
   );
